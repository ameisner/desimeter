#!/usr/bin/env python

import os
import sys
import numpy as np
import matplotlib.pyplot as plt
from astropy.table import Table

from desimeter.transform.pos2ptl import int2ptl
from desimeter.posparams.posmoveselection import posmove_selection
from desimeter.circles import fit_circle

import argparse
parser = argparse.ArgumentParser(description=__doc__)
parser.add_argument('-i', '--infile', type=str, required=True,
                    help='path to input csv file like M02012.csv')
parser.add_argument('-p', '--paramfile', type=str, default=None, required=False,
                    help='path to paramfits.csv')
parser.add_argument('--log-note-selection', type=str, default=None, required=False,
                    help="Required keywords in LOG_NOTE selection." +
                         " For AND operation, separate keywords by '&', like 'arc calibration & use_desimeter=True'." +
                         " For OR operation, separate keywords by '|', like 'calibration | extra point'." +
                         " The order of operations is first apply AND, then OR.")
parser.add_argument('--print-angles', action='store_true')
parser.add_argument('--print-log-notes', action='store_true')
parser.add_argument('--fit-circle', action='store_true')
parser.add_argument('--no-db-calib', action='store_true',help='do not show expected positions using the calibration in the positioner file')
parser.add_argument('-s', '--save', action='store_true', help='save plotted image, instead of showing on-screen. will be saved to same directory as infile if no outdir nor outfile is set')
parser.add_argument('--outdir', type=str, default=None, required=False, help='output directory')
parser.add_argument('--outfile', type=str, default=None, required=False, help='output filename')


args = parser.parse_args()

if args.save and (args.outfile is not None and args.outdir is not None) :
   print("wait, cannot have both options --outfile and --outdir")
   sys.exit(12)

filename=args.infile
t=Table.read(filename)
print(t.dtype.names)

#plt.figure()
#plt.hist(t['DELTAT'],bins=100)

t=posmove_selection(t,args.log_note_selection)

npts=len(t)
print("Number of selected entries: {}".format(npts))
if npts==0 : sys.exit(0)

if not args.no_db_calib and 'LENGTH_R1' in t.dtype.names :
   x_ptl_exp = np.zeros(npts)
   y_ptl_exp = np.zeros(npts)
   for i in range(npts) :
      x_ptl_exp[i], y_ptl_exp[i] = int2ptl(t["POS_T"][i],t["POS_P"][i], t['LENGTH_R1'][i], t['LENGTH_R2'][i] , t['OFFSET_T'][i] , t['OFFSET_P'][i], t['OFFSET_X'][i] , t['OFFSET_Y'][i])
else :
   x_ptl_exp = None
   y_ptl_exp = None

posid=t['POS_ID'][0]
name=posid

# [jhs] deprecating usage of x_fp, y_fp.
# because they cannot be compared correctly to x_ptl, y_ptl later on
#x_fp=t["X_FP"]
#y_fp=t["Y_FP"]

x_ptl_meas = t['PTL_X']
y_ptl_meas = t['PTL_Y']

pos_t=t["POS_T"]
pos_p=t["POS_P"]
log_note=t["LOG_NOTE"]

if args.paramfile is not None :
   param=Table.read(args.paramfile)
   jj=np.where(param["POS_ID"]==posid)[0]
   if len(jj)==0 :
      print("error, no calibration params for POS_ID={}".format(posid))
      sys.exit(12)
   j=jj[0]
   r1 = param["LENGTH_R1_STATIC"][j]
   r2 = param["LENGTH_R2_STATIC"][j]
   offset_t = param["OFFSET_T_STATIC"][j]
   offset_p = param["OFFSET_P_STATIC"][j]
   offset_x = param["OFFSET_X_STATIC"][j]
   offset_y = param["OFFSET_Y_STATIC"][j]
   x_ptl_exp_fit, y_ptl_exp_fit = int2ptl(t["POS_T"], t["POS_P"], r1, r2, offset_t, offset_p, offset_x, offset_y)
else :
   x_ptl_exp_fit = None
   y_ptl_exp_fit = None

if 0 :
   plt.figure(name+"-1")
   plt.subplot(211,title=name)
   plt.plot(x_flat,x_fp,"o")
   plt.xlabel("expected X(THETA,PHI) (mm)")
   plt.ylabel("desimeter measured X (mm)")
   plt.subplot(212)
   plt.plot(y_flat,y_fp,"o")
   plt.xlabel("expected Y(THETA,PHI) (mm)")
   plt.ylabel("desimeter measured Y (mm)")

if args.save:
    plt.ioff()  # no onscreen output in save mode
<<<<<<< HEAD
    fig = plt.figure(name, figsize=(6,5), dpi=150)
    plt.clf()    
=======
    fig = plt.figure(name, figsize=(7,5), dpi=150)
    plt.clf()
>>>>>>> 70f42c6f
else:
    plt.figure(name)

a = plt.subplot(111,title=name)
plt.plot(x_ptl_meas, y_ptl_meas, "o", label="measured")

#for i in range(x_fp.size) :
#   print("{} pos_t={:4.3f} pos_p={:4.3f} x={:4.3f} y={:4.3f} note='{}'".format(posid,pos_t[i],pos_p[i],x_fp[i],y_fp[i],log_note[i]))

if args.print_angles :
   for i in range(x_ptl_meas.size) :
      plt.text(x_ptl_meas[i], y_ptl_meas[i], "T={:3.0f} P={:3.0f}".format(pos_t[i],pos_p[i]))
if args.print_log_notes :
   for i in range(x_ptl_meas.size) :
      plt.text(x_ptl_meas[i], y_ptl_meas[i], str(log_note[i]).split(";")[0])


if x_ptl_exp is not None :
   plt.plot(x_ptl_exp, y_ptl_exp, "x", label="expected (runtime params)")
if x_ptl_exp_fit is not None :
   plt.plot(x_ptl_exp_fit, y_ptl_exp_fit, "+", color="red", label="expected (fit params)")

if args.fit_circle :
   xc,yc,r = fit_circle(x_ptl_meas, y_ptl_meas)
   a=np.linspace(0,2*np.pi,200)
   plt.plot(xc+r*np.cos(a),yc+r*np.sin(a),"--",color="gray")
   print(xc,yc,r)



plt.xlabel("X (mm)")
plt.ylabel("Y (mm)")
plt.legend(fontsize=8, loc='upper right')
plt.axis('equal')

if args.save:
    ext = '.png'
    if args.outfile is not None :
       img_path = args.outfile
    elif args.outdir is not None :
       if not os.path.isdir(args.outdir) :
          os.makedirs(args.outdir)
       img_path = os.path.join(args.outdir,os.path.splitext(os.path.basename(filename))[0] + ext)
    else :
       img_path = os.path.splitext(filename)[0] + ext
    plt.savefig(img_path, bbox_inches='tight')
    plt.close(fig)
    print("wrote {}".format(img_path))
else:
   if args.outfile is not None or args.outdir is not None :
      print("(options --outfile and --outdir ignored if --save not set)")
   plt.show()<|MERGE_RESOLUTION|>--- conflicted
+++ resolved
@@ -104,13 +104,8 @@
 
 if args.save:
     plt.ioff()  # no onscreen output in save mode
-<<<<<<< HEAD
     fig = plt.figure(name, figsize=(6,5), dpi=150)
-    plt.clf()    
-=======
-    fig = plt.figure(name, figsize=(7,5), dpi=150)
     plt.clf()
->>>>>>> 70f42c6f
 else:
     plt.figure(name)
 
